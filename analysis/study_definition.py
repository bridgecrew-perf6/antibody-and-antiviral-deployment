--- conflicted
+++ resolved
@@ -444,13 +444,8 @@
   
   liver_disease_nhsd_icd10 = patients.admitted_to_hospital(
     returning = "date_admitted",
-<<<<<<< HEAD
-    with_these_diagnoses = ckd_stage_5_nhsd_icd10_codes,
-    on_or_before = "index_date + 6 days",
-=======
     with_these_diagnoses = liver_disease_nhsd_icd10_codes,
     on_or_before = "index_date - 7 days",
->>>>>>> 20dfdb2c
     find_first_match_in_period = True,
     date_format = "YYYY-MM-DD",
   ),
@@ -723,8 +718,6 @@
   
   huntingtons_disease_nhsd = patients.minimum_of("huntingtons_disease_nhsd_snomed", "huntingtons_disease_nhsd_icd10"),
   
-  
-<<<<<<< HEAD
   
  # CLINICAL/DEMOGRAPHIC COVARIATES ----
   
@@ -829,9 +822,7 @@
   ),
   
   ## CMDUs/ICS
-=======
- 
->>>>>>> 20dfdb2c
+
   
   
   
