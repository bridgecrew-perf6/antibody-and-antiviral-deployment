{
  "files": {
    "user-MillieGreen-covid-19-symptoms.csv": {
      "id": "user/MillieGreen/covid-19-symptoms/0ca4c5ac",
      "url": "https://codelists.opensafely.org/codelist/user/MillieGreen/covid-19-symptoms/0ca4c5ac/",
      "downloaded_at": "2022-01-28 14:16:05.416870Z",
      "sha": "bc21046f8f59de701e27a07f47e6a7e4397d23c2"
    },
    "opensafely-covid-identification.csv": {
      "id": "opensafely/covid-identification/2020-06-03",
      "url": "https://codelists.opensafely.org/codelist/opensafely/covid-identification/2020-06-03/",
      "downloaded_at": "2022-01-28 14:27:02.985609Z",
      "sha": "124db6929439379b7dacd55ba26ae4f2ed9370bc"
    },
    "nhsd-downs-syndrome-snomed-ct.csv": {
      "id": "nhsd/downs-syndrome-snomed-ct/3bb246d7",
      "url": "https://codelists.opensafely.org/codelist/nhsd/downs-syndrome-snomed-ct/3bb246d7/",
      "downloaded_at": "2022-01-14 12:33:27.056899Z",
      "sha": "87740850d5efad6d1d1762de77a6895854a7679c"
    },
    "nhsd-downs-syndrome-icd-10.csv": {
      "id": "nhsd/downs-syndrome-icd-10/22a2d3a2",
      "url": "https://codelists.opensafely.org/codelist/nhsd/downs-syndrome-icd-10/22a2d3a2/",
      "downloaded_at": "2022-01-14 12:09:01.563144Z",
      "sha": "ea6bdda54711d24ea40e4d6ca354c295c5710420"
    },
    "nhsd-sickle-spl-atriskv4-snomed-ct.csv": {
      "id": "nhsd/sickle-spl-atriskv4-snomed-ct/7083ed37",
      "url": "https://codelists.opensafely.org/codelist/nhsd/sickle-spl-atriskv4-snomed-ct/7083ed37/",
      "downloaded_at": "2022-01-14 15:27:19.678902Z",
      "sha": "9798e11fac7650aa56002ded0177d38c5c2192a7"
    },
    "nhsd-sickle-spl-hes-icd-10.csv": {
      "id": "nhsd/sickle-spl-hes-icd-10/789c2d19",
      "url": "https://codelists.opensafely.org/codelist/nhsd/sickle-spl-hes-icd-10/789c2d19/",
      "downloaded_at": "2022-01-14 15:27:19.882980Z",
      "sha": "5b1407e877e6f8c1c045ac083dd5dbc4c36ef3a4"
    },
    "opensafely-cancer-excluding-lung-and-haematological-snomed.csv": {
      "id": "opensafely/cancer-excluding-lung-and-haematological-snomed/2020-04-15",
      "url": "https://codelists.opensafely.org/codelist/opensafely/cancer-excluding-lung-and-haematological-snomed/2020-04-15/",
      "downloaded_at": "2022-01-14 15:44:30.079448Z",
      "sha": "d43aff12fcb3b404c635e24f964ba2a368c96c98"
    },
    "opensafely-lung-cancer-snomed.csv": {
      "id": "opensafely/lung-cancer-snomed/2020-04-15",
      "url": "https://codelists.opensafely.org/codelist/opensafely/lung-cancer-snomed/2020-04-15/",
      "downloaded_at": "2022-01-14 15:44:30.610149Z",
      "sha": "f0debdf1c968242fa8790cd0b773662b8e169f43"
    },
    "opensafely-chemotherapy-or-radiotherapy-snomed.csv": {
      "id": "opensafely/chemotherapy-or-radiotherapy-snomed/2020-04-15",
      "url": "https://codelists.opensafely.org/codelist/opensafely/chemotherapy-or-radiotherapy-snomed/2020-04-15/",
      "downloaded_at": "2022-01-14 15:44:30.955160Z",
      "sha": "10f223ed1c0b45b4f8276e33c8293e0287b3f611"
    },
    "nhsd-haematopoietic-stem-cell-transplant-snomed.csv": {
      "id": "nhsd/haematopoietic-stem-cell-transplant-snomed/3ec3ac16",
      "url": "https://codelists.opensafely.org/codelist/nhsd/haematopoietic-stem-cell-transplant-snomed/3ec3ac16/",
      "downloaded_at": "2022-01-28 14:58:55.997690Z",
      "sha": "cf529748a01cfa37247b550248db8edfc494ebc2"
    },
    "nhsd-haematopoietic-stem-cell-transplant-icd-10.csv": {
      "id": "nhsd/haematopoietic-stem-cell-transplant-icd-10/395e2c2a",
      "url": "https://codelists.opensafely.org/codelist/nhsd/haematopoietic-stem-cell-transplant-icd-10/395e2c2a/",
      "downloaded_at": "2022-01-28 14:58:56.216435Z",
      "sha": "2635631fd1f67bb6a0442c91d119dec2fab24900"
    },
    "nhsd-haematopoietic-stem-cell-transplant-opcs4.csv": {
      "id": "nhsd/haematopoietic-stem-cell-transplant-opcs4/204eb8f5",
      "url": "https://codelists.opensafely.org/codelist/nhsd/haematopoietic-stem-cell-transplant-opcs4/204eb8f5/",
      "downloaded_at": "2022-01-28 14:58:56.628053Z",
      "sha": "cf4870f86f0b704c125d1398765c05826d0bb9ea"
    },
    "nhsd-haematological-malignancies-icd-10.csv": {
      "id": "nhsd/haematological-malignancies-icd-10/073f45c0",
      "url": "https://codelists.opensafely.org/codelist/nhsd/haematological-malignancies-icd-10/073f45c0/",
      "downloaded_at": "2022-01-28 14:58:56.854347Z",
      "sha": "4ba51c56e9dfb0ab05161da4b381b9cbb0337003"
    },
    "nhsd-haematological-malignancies-snomed.csv": {
      "id": "nhsd/haematological-malignancies-snomed/31a49191",
      "url": "https://codelists.opensafely.org/codelist/nhsd/haematological-malignancies-snomed/31a49191/",
<<<<<<< HEAD
      "downloaded_at": "2022-02-11 11:59:42.695085Z",
=======
      "downloaded_at": "2022-02-10 11:54:21.090781Z",
>>>>>>> 8349ce05
      "sha": "a9eb86b02ec26884f2e26508e699bdcf5ea783aa"
    },
    "nhsd-ckd-stage-5-snomed-ct.csv": {
      "id": "nhsd/ckd-stage-5-snomed-ct/2808538e",
      "url": "https://codelists.opensafely.org/codelist/nhsd/ckd-stage-5-snomed-ct/2808538e/",
      "downloaded_at": "2022-01-28 15:20:48.450301Z",
      "sha": "6c0621a51526d91170b31fd3ebf5bcaac73bb1bc"
    },
    "nhsd-ckd-stage-5-icd-10.csv": {
      "id": "nhsd/ckd-stage-5-icd-10/7bad9258",
      "url": "https://codelists.opensafely.org/codelist/nhsd/ckd-stage-5-icd-10/7bad9258/",
      "downloaded_at": "2022-02-02 16:15:41.433436Z",
      "sha": "242f2707db9159f86616ae31397ee63deb396bb5"
    },
    "nhsd-liver-cirrhosis.csv": {
      "id": "nhsd/liver-cirrhosis/64f239d0",
      "url": "https://codelists.opensafely.org/codelist/nhsd/liver-cirrhosis/64f239d0/",
      "downloaded_at": "2022-01-28 15:23:28.128274Z",
      "sha": "bc5a4a1e876c1ddebbc075b1fe772ddb497d6a7a"
    },
    "nhsd-liver-cirrhosis-icd-10.csv": {
      "id": "nhsd/liver-cirrhosis-icd-10/3e6506cd",
      "url": "https://codelists.opensafely.org/codelist/nhsd/liver-cirrhosis-icd-10/3e6506cd/",
      "downloaded_at": "2022-01-28 15:23:28.333624Z",
      "sha": "1731536c7ccb70aadee34fcf2507dc0a2f69a33a"
    },
    "nhsd-immunosuppresant-drugs-pra-dmd.csv": {
      "id": "nhsd/immunosuppresant-drugs-pra-dmd/526d9f5f",
      "url": "https://codelists.opensafely.org/codelist/nhsd/immunosuppresant-drugs-pra-dmd/526d9f5f/",
      "downloaded_at": "2022-01-28 15:28:37.639651Z",
      "sha": "fbb772601936d4df67f1ebe8a2e7e0bb3ec0777f"
    },
    "nhsd-immunosuppresant-drugs-pra-snomed.csv": {
      "id": "nhsd/immunosuppresant-drugs-pra-snomed/6b7d1294",
      "url": "https://codelists.opensafely.org/codelist/nhsd/immunosuppresant-drugs-pra-snomed/6b7d1294/",
      "downloaded_at": "2022-01-28 15:28:37.859044Z",
      "sha": "48bc788a302d38b71a706262f0f2813afddb2c18"
    },
    "nhsd-oral-steroid-drugs-pra-dmd.csv": {
      "id": "nhsd/oral-steroid-drugs-pra-dmd/44292c02",
      "url": "https://codelists.opensafely.org/codelist/nhsd/oral-steroid-drugs-pra-dmd/44292c02/",
      "downloaded_at": "2022-01-31 13:01:43.482900Z",
      "sha": "bc844f5bf1d376fdfff43458233e09cc2a0978de"
    },
    "nhsd-oral-steroid-drugs-snomed.csv": {
      "id": "nhsd/oral-steroid-drugs-snomed/1ae93909",
      "url": "https://codelists.opensafely.org/codelist/nhsd/oral-steroid-drugs-snomed/1ae93909/",
      "downloaded_at": "2022-01-28 15:28:38.570355Z",
      "sha": "5f2688b864aca2a50e8d67a2b71703922d9b7dd0"
    },
    "nhsd-immunosupression-pcdcluster-snomed-ct.csv": {
      "id": "nhsd/immunosupression-pcdcluster-snomed-ct/0993606d",
      "url": "https://codelists.opensafely.org/codelist/nhsd/immunosupression-pcdcluster-snomed-ct/0993606d/",
      "downloaded_at": "2022-01-25 14:10:29.990164Z",
      "sha": "3cc58660e33777bd2cd4e9d43b4ff3843ee9ead2"
    },
    "nhsd-hiv-aids-snomed.csv": {
      "id": "nhsd/hiv-aids-snomed/68ca529e",
      "url": "https://codelists.opensafely.org/codelist/nhsd/hiv-aids-snomed/68ca529e/",
      "downloaded_at": "2022-01-28 15:40:10.275491Z",
      "sha": "0a17c7d5410264ef321a0e8f8fed48fdbbec483a"
    },
    "nhsd-hiv-aids-icd10.csv": {
      "id": "nhsd/hiv-aids-icd10/01d9c5d4",
      "url": "https://codelists.opensafely.org/codelist/nhsd/hiv-aids-icd10/01d9c5d4/",
      "downloaded_at": "2022-01-28 15:40:10.472628Z",
      "sha": "c89c973bdb73b5c23c541905e3c71bd7dfe72930"
    },
    "nhsd-transplant-spl-atriskv4-snomed-ct.csv": {
      "id": "nhsd/transplant-spl-atriskv4-snomed-ct/57747a02",
      "url": "https://codelists.opensafely.org/codelist/nhsd/transplant-spl-atriskv4-snomed-ct/57747a02/",
      "downloaded_at": "2022-01-28 15:40:10.780681Z",
      "sha": "512bf4922c32d3826e17eeb0870e465825ec2e21"
    },
    "nhsd-transplant-spl-hes-opcs4.csv": {
      "id": "nhsd/transplant-spl-hes-opcs4/1b47de52",
      "url": "https://codelists.opensafely.org/codelist/nhsd/transplant-spl-hes-opcs4/1b47de52/",
      "downloaded_at": "2022-02-11 11:59:44.342889Z",
      "sha": "01602bfebd47489f5d14b4aa16fabe8c4655d1d6"
    },
    "nhsd-transplant-thymus-gland-spl-hes-opcs4.csv": {
      "id": "nhsd/transplant-thymus-gland-spl-hes-opcs4/5feb5f2d",
      "url": "https://codelists.opensafely.org/codelist/nhsd/transplant-thymus-gland-spl-hes-opcs4/5feb5f2d/",
      "downloaded_at": "2022-02-01 17:51:17.358165Z",
      "sha": "f67d10329e95a519692fb2d6724495178c3665dd"
    },
    "nhsd-transplant-replacement-of-organ-spl-hes-opcs4.csv": {
      "id": "nhsd/transplant-replacement-of-organ-spl-hes-opcs4/46dbebf8",
      "url": "https://codelists.opensafely.org/codelist/nhsd/transplant-replacement-of-organ-spl-hes-opcs4/46dbebf8/",
      "downloaded_at": "2022-02-01 17:51:17.562649Z",
      "sha": "9dd25fa753fb8644b9c26e4f5a59603eeff5f97c"
    },
    "nhsd-transplant-conjunctiva-spl-hes-opcs4.csv": {
      "id": "nhsd/transplant-conjunctiva-spl-hes-opcs4/2dcc78c3",
      "url": "https://codelists.opensafely.org/codelist/nhsd/transplant-conjunctiva-spl-hes-opcs4/2dcc78c3/",
      "downloaded_at": "2022-02-01 18:09:07.503810Z",
      "sha": "904de2fa216c96db3e46a1f8dedeefaf0d6dad6a"
    },
    "nhsd-transplant-conjunctiva-y-codes-spl-hes-opcs4.csv": {
      "id": "nhsd/transplant-conjunctiva-y-codes-spl-hes-opcs4/14bd058e",
      "url": "https://codelists.opensafely.org/codelist/nhsd/transplant-conjunctiva-y-codes-spl-hes-opcs4/14bd058e/",
      "downloaded_at": "2022-02-01 18:09:07.678122Z",
      "sha": "59356997a45d1349f85e9ecbed7f256122069535"
    },
    "nhsd-transplant-stomach-spl-hes-opcs4.csv": {
      "id": "nhsd/transplant-stomach-spl-hes-opcs4/6550df19",
      "url": "https://codelists.opensafely.org/codelist/nhsd/transplant-stomach-spl-hes-opcs4/6550df19/",
      "downloaded_at": "2022-02-02 16:15:45.122643Z",
      "sha": "472011c19bcc5953af39dacc451503cad62d3bd7"
    },
    "nhsd-transplant-ileum_1-spl-hes-opcs4.csv": {
      "id": "nhsd/transplant-ileum_1-spl-hes-opcs4/3331f8af",
      "url": "https://codelists.opensafely.org/codelist/nhsd/transplant-ileum_1-spl-hes-opcs4/3331f8af/",
      "downloaded_at": "2022-02-02 16:53:19.189762Z",
      "sha": "b19cc21594fc4b4e1f91c9eaa2dc55c8a6d57122"
    },
    "nhsd-transplant-ileum_2-spl-hes-opcs4.csv": {
      "id": "nhsd/transplant-ileum_2-spl-hes-opcs4/1a22857a",
      "url": "https://codelists.opensafely.org/codelist/nhsd/transplant-ileum_2-spl-hes-opcs4/1a22857a/",
      "downloaded_at": "2022-02-02 16:53:19.374900Z",
      "sha": "75dd3aebd1df8296b3370a0d8cd0daf9aa4ce716"
    },
    "nhsd-transplant-ileum_1-y-codes-spl-hes-opcs4.csv": {
      "id": "nhsd/transplant-ileum_1-y-codes-spl-hes-opcs4/01131245",
      "url": "https://codelists.opensafely.org/codelist/nhsd/transplant-ileum_1-y-codes-spl-hes-opcs4/01131245/",
      "downloaded_at": "2022-02-02 17:05:55.938674Z",
      "sha": "0de23a6b731e8a67cb1c0e229dcd9fc44d9f79bf"
    },
    "nhsd-transplant-ileum_2-y-codes-spl-hes-opcs4.csv": {
      "id": "nhsd/transplant-ileum_2-y-codes-spl-hes-opcs4/68039f0f",
      "url": "https://codelists.opensafely.org/codelist/nhsd/transplant-ileum_2-y-codes-spl-hes-opcs4/68039f0f/",
      "downloaded_at": "2022-02-02 17:05:56.138348Z",
      "sha": "5cf53f1089cc57821fc00b09f45149aa0155d20d"
    },
    "nhsd-multiple-sclerosis-snomed-ct.csv": {
      "id": "nhsd/multiple-sclerosis-snomed-ct/7336ad2d",
      "url": "https://codelists.opensafely.org/codelist/nhsd/multiple-sclerosis-snomed-ct/7336ad2d/",
      "downloaded_at": "2022-01-14 17:38:22.040754Z",
      "sha": "2990e766da7913754e1db89b65ce719e78adf129"
    },
    "nhsd-multiple-sclerosis.csv": {
      "id": "nhsd/multiple-sclerosis/4be2c69b",
      "url": "https://codelists.opensafely.org/codelist/nhsd/multiple-sclerosis/4be2c69b/",
      "downloaded_at": "2022-01-14 17:38:22.994194Z",
      "sha": "de6b1f9688f0dd08fb69436c204f6357175c24bb"
    },
    "nhsd-motor-neurone-disease-snomed-ct.csv": {
      "id": "nhsd/motor-neurone-disease-snomed-ct/5a2739f8",
      "url": "https://codelists.opensafely.org/codelist/nhsd/motor-neurone-disease-snomed-ct/5a2739f8/",
      "downloaded_at": "2022-01-14 17:38:23.514682Z",
      "sha": "6b0bc73d709b8c3d31c1e705e25d15f610f014d4"
    },
    "nhsd-motor-neurone-disease-icd-10.csv": {
      "id": "nhsd/motor-neurone-disease-icd-10/4117c6c3",
      "url": "https://codelists.opensafely.org/codelist/nhsd/motor-neurone-disease-icd-10/4117c6c3/",
      "downloaded_at": "2022-01-14 17:38:23.766898Z",
      "sha": "d141fdf3c3363bed0a6d43535811ba63601b1d6a"
    },
    "nhsd-myasthenia-gravis-snomed-ct.csv": {
      "id": "nhsd/myasthenia-gravis-snomed-ct/0c462063",
      "url": "https://codelists.opensafely.org/codelist/nhsd/myasthenia-gravis-snomed-ct/0c462063/",
      "downloaded_at": "2022-01-14 17:38:24.015326Z",
      "sha": "b76277dd3fbc6ebad52cdb121f44007f84a53c35"
    },
    "nhsd-myasthenia-gravis.csv": {
      "id": "nhsd/myasthenia-gravis/32d35366",
      "url": "https://codelists.opensafely.org/codelist/nhsd/myasthenia-gravis/32d35366/",
      "downloaded_at": "2022-01-14 17:38:24.249913Z",
      "sha": "8f2aa6f6d04149ae61497c973d460e9b62a09e94"
    },
    "nhsd-huntingtons-snomed-ct.csv": {
      "id": "nhsd/huntingtons-snomed-ct/25559398",
      "url": "https://codelists.opensafely.org/codelist/nhsd/huntingtons-snomed-ct/25559398/",
      "downloaded_at": "2022-01-14 17:38:24.491242Z",
      "sha": "ce170ade64bf723f349eaaf95cd810fea3e6f74b"
    },
    "nhsd-huntingtons.csv": {
      "id": "nhsd/huntingtons/7e01ad05",
      "url": "https://codelists.opensafely.org/codelist/nhsd/huntingtons/7e01ad05/",
      "downloaded_at": "2022-01-14 17:38:24.717229Z",
      "sha": "96987e57a5813399b57b73c76ac675eee5894ab5"
    },
    "primis-covid19-vacc-uptake-eth2001.csv": {
      "id": "primis-covid19-vacc-uptake/eth2001/v1",
      "url": "https://codelists.opensafely.org/codelist/primis-covid19-vacc-uptake/eth2001/v1/",
      "downloaded_at": "2022-02-02 16:32:15.622401Z",
      "sha": "36e4eacba898e6ec72da8ff66e8c673bfd9aa8e4"
    }
  }
}<|MERGE_RESOLUTION|>--- conflicted
+++ resolved
@@ -81,11 +81,9 @@
     "nhsd-haematological-malignancies-snomed.csv": {
       "id": "nhsd/haematological-malignancies-snomed/31a49191",
       "url": "https://codelists.opensafely.org/codelist/nhsd/haematological-malignancies-snomed/31a49191/",
-<<<<<<< HEAD
+
       "downloaded_at": "2022-02-11 11:59:42.695085Z",
-=======
-      "downloaded_at": "2022-02-10 11:54:21.090781Z",
->>>>>>> 8349ce05
+
       "sha": "a9eb86b02ec26884f2e26508e699bdcf5ea783aa"
     },
     "nhsd-ckd-stage-5-snomed-ct.csv": {
