--- conflicted
+++ resolved
@@ -93,12 +93,7 @@
     "nhsd-ckd-stage-5-icd-10.csv": {
       "id": "nhsd/ckd-stage-5-icd-10/7bad9258",
       "url": "https://codelists.opensafely.org/codelist/nhsd/ckd-stage-5-icd-10/7bad9258/",
-<<<<<<< HEAD
-      "downloaded_at": "2022-02-02 16:32:10.206448Z",
-=======
       "downloaded_at": "2022-02-02 16:15:41.433436Z",
-
->>>>>>> 20dfdb2c
       "sha": "242f2707db9159f86616ae31397ee63deb396bb5"
     },
     "nhsd-liver-cirrhosis.csv": {
