################################################################################
#
# Description: This script defines the project pipeline - it specifys the 
#              execution orders for all the code in this repo using a series of 
#              actions.
#
# Author(s): M Green
# Date last updated: 05/01/2022
#
################################################################################

version: '3.0'

expectations:
  population_size: 100000

actions:
  
  # Extract data ----

<<<<<<< HEAD
  # Extract data ----
  
  ## Cohort data
  extract_data:
    run: cohortextractor:latest generate_cohort --study-definition study_definition --index-date-range "2021-01-01 to 2022-01-01 by week" --output-dir=output/data --output-format=csv.gz
    outputs:
      highly_sensitive:
        cohort: output/data/input_*.csv.gz
        
  ## HCD data 
  generate_study_population:
    run: cohortextractor:latest generate_cohort --study-definition all
    outputs:
      highly_sensitive:
        cohort: output/input_hcd.csv

  # Data processing ----
  
  ## Generate measures
  generate_measures:
    run: cohortextractor:latest generate_measures --study-definition study_definition --output-dir=output/data
    needs: [extract_data]
    outputs:
      moderately_sensitive:
        measure_csv: output/data/measure_*.csv
  
  ## Calculate weekly counts
  code_counts:
    run: r:latest analysis/process/weekly_code_counts.R
    needs: [extract_data]
    outputs:
      moderately_sensitive:
        data: output/data/data_weekly_counts.csv
  
=======
  ## Cohort data
  extract_data:
    run: cohortextractor:latest generate_cohort --study-definition study_definition --output-dir=output/data --output-format=csv.gz
    outputs:
      highly_sensitive:
        cohort: output/data/input.csv.gz
>>>>>>> 98391376
<|MERGE_RESOLUTION|>--- conflicted
+++ resolved
@@ -18,46 +18,10 @@
   
   # Extract data ----
 
-<<<<<<< HEAD
-  # Extract data ----
-  
-  ## Cohort data
-  extract_data:
-    run: cohortextractor:latest generate_cohort --study-definition study_definition --index-date-range "2021-01-01 to 2022-01-01 by week" --output-dir=output/data --output-format=csv.gz
-    outputs:
-      highly_sensitive:
-        cohort: output/data/input_*.csv.gz
-        
-  ## HCD data 
-  generate_study_population:
-    run: cohortextractor:latest generate_cohort --study-definition all
-    outputs:
-      highly_sensitive:
-        cohort: output/input_hcd.csv
-
-  # Data processing ----
-  
-  ## Generate measures
-  generate_measures:
-    run: cohortextractor:latest generate_measures --study-definition study_definition --output-dir=output/data
-    needs: [extract_data]
-    outputs:
-      moderately_sensitive:
-        measure_csv: output/data/measure_*.csv
-  
-  ## Calculate weekly counts
-  code_counts:
-    run: r:latest analysis/process/weekly_code_counts.R
-    needs: [extract_data]
-    outputs:
-      moderately_sensitive:
-        data: output/data/data_weekly_counts.csv
-  
-=======
   ## Cohort data
   extract_data:
     run: cohortextractor:latest generate_cohort --study-definition study_definition --output-dir=output/data --output-format=csv.gz
     outputs:
       highly_sensitive:
         cohort: output/data/input.csv.gz
->>>>>>> 98391376
+
